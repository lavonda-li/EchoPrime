--- conflicted
+++ resolved
@@ -47,12 +47,8 @@
                            tensors representing the video data.
     """
     dicom_paths = glob.glob(f"{INPUT}/**/*.dcm", recursive=True)
-<<<<<<< HEAD
     video_dict = {}
-=======
     assert len(dicom_paths) > 0, "No DICOM files found in the specified directory."
-    stack_of_videos = []
->>>>>>> 11c76924
     for idx, dicom_path in tqdm(enumerate(dicom_paths), total=len(dicom_paths)):
         try:
             # simple dicom_processing
@@ -130,16 +126,11 @@
     for param in view_classifier.parameters():
         param.requires_grad = False
 
-<<<<<<< HEAD
     video_dict = process_dicoms(args.input)
     output_dict = {}
     for filename, video_tensor in video_dict.items():
         view_list = get_view_list(video_tensor.unsqueeze(0), visualize=False)
         output_dict[filename] = view_list
-=======
-    stack_of_videos = process_dicoms(args.input)
-    view_list = get_view_list(stack_of_videos, visualize=True)
->>>>>>> 11c76924
 
     # Save the output to a JSON file
     output_file = "view_list_output.json"
